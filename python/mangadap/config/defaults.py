# Licensed under a 3-clause BSD style license - see LICENSE.rst
# -*- coding: utf-8 -*-
r"""
Provides a set of functions that define and return defaults used by the
MaNGA DAP, such as paths and file names.

*License*:
    Copyright (c) 2015, SDSS-IV/MaNGA Pipeline Group
        Licensed under BSD 3-clause license - see LICENSE.rst

*Source location*:
    $MANGADAP_DIR/python/mangadap/config/defaults.py

*Imports and python version compliance*:
    ::

        from __future__ import division
        from __future__ import print_function
        from __future__ import absolute_import
        from __future__ import unicode_literals
        
        import sys
        if sys.version > '3':
            long = int
    
        import os
        import glob
        import numpy
        from mangadap.util.exception_tools import check_environment_variable

*Revision history*:
    | **23 Apr 2015**: Original implementation by K. Westfall (KBW)
    | **19 May 2015**: (KBW) Documentation and Sphinx tests
    | **20 May 2015**: (KBW) TODO: Change the default names of the par
        and output fits files
    | **15 Jun 2015**: (KBW) Added default functions moved from
        :class:`mangadap.drpfile`
    | **16 Jun 2015**: (KBW) Added wavelength limits and lower flux
        limit to
        :func:`mangadap.config.inputdata.available_template_libraries`
    | **17 Jun 2015**: (KBW) Moved declarations of template library keys
        to its own function: *default_template_library_keys*, and
        edited :func:`available_template_libraries` accordingly
    | **27 Aug 2015**: (KBW) Changed the name of the plan file; added
        :func:`default_dap_file_root` based on file_root() from
        :class:`mangadap.survey.rundap`.
    | **28 Aug 2015**: (KBW) Added :func:`default_manga_fits_root` and
        :func:`default_cube_covariance_file`
    | **07 Oct 2015**: (KBW) Adjusted for changes to naming of the
        template library database definitions.  Added M11-STELIB-ZSOL
        library.
    | **29 Jan 2016**: (KBW) Changed
        :func:`manga.config.inputdata.available_template_libraries` to
        use configparser ini files to define each template library.
    | **03 Feb 2016**: (KBW) Added checks for required environmental
        variables.
    | **17 Feb 2016**: (KBW) Added try/except blocks for importing
        ConfigParser.
    | **16 Mar 2016**: (KBW) Created :mod:`mangadap.config.inputdata`
        and moved **default_template_libraries** there (and changed it
        to
        :func:`mangadap.config.inputdata.available_template_libraries`.
        No longer need ConfigParser here.
    | **12 Jul 2016**: (KBW) Changed :func:`default_manga_fits_root` to
        accommodate MAPS output name.
    | **05 May 2017**: (KBW) :func:`default_dap_version` returns
        internal version if MANGADAP_VER environmental variable is not
        defined.
    | **01 Mar 2018**: (KBW) Added :func:`default_redshift_fix_file`.

"""

from __future__ import division
from __future__ import print_function
from __future__ import absolute_import
from __future__ import unicode_literals

import sys
if sys.version > '3':
    long = int

import os
import glob
import numpy

from ..util.exception_tools import check_environment_variable
from mangadap import __version__, dap_source_dir

def dap_source_dir():
    """Return the root path to the DAP source directory."""
    dirlist = os.path.dirname(os.path.abspath(__file__)).split('/')[:-3]
    return os.path.join(os.sep, *dirlist) if dirlist[0] == '' else os.path.join(*dirlist)
<<<<<<< HEAD
#    check_environment_variable('MANGADAP_DIR')
#    return environ['MANGADAP_DIR']
=======
>>>>>>> dd6b7344


def idlutils_dir():
    """Return the default IDLUTILS directory."""
    check_environment_variable('IDLUTILS_DIR')
    return os.environ['IDLUTILS_DIR']


def sdss_maskbits_file():
    """Return the path to the sdss maskbits yanny file."""
    maskbits_file = os.path.join(dap_source_dir(), 'data', 'sdss', 'sdssMaskbits.par')
<<<<<<< HEAD
    print(maskbits_file)
=======
>>>>>>> dd6b7344
    if os.path.isfile(maskbits_file):
        return maskbits_file

    try:
        maskbits_file = os.path.join(idlutils_dir(), 'data', 'sdss', 'sdssMaskbits.par')
        if os.path.isfile(maskbits_file):
            return maskbits_file
    except:
        return None


def default_drp_version():
    """
    Return the DRP version defined by the environmental variable
    MANGADRP_VER.
    """
    check_environment_variable('MANGADRP_VER')
    return os.environ['MANGADRP_VER']


def default_redux_path(drpver=None):
    """
    Return the main output path for the DRP products using the
    environmental variable MANGA_SPECTRO_REDUX.

    Args:
        drpver (str): (**Optional**) DRP version.  Default is to use
            :func:`default_drp_version`.

    Returns:
        str: Path to reduction directory
    """
    # Make sure the DRP version is set
    if drpver is None:
        drpver = default_drp_version()
    check_environment_variable('MANGA_SPECTRO_REDUX')
    return os.path.join(os.environ['MANGA_SPECTRO_REDUX'], drpver)


def default_drp_directory_path(plate, drpver=None, redux_path=None):
    """
    Return the exact directory path with the DRP file.

    Args:
        plate (int): Plate number
        drpver (str): (**Optional**) DRP version.  Default is to use
            :func:`default_drp_version`.
        redux_path (str): (**Optional**) Path to the root reduction
            directory.  Default is to use :func:`default_redux_path`.

    Returns:
        str: Path to the directory with the 3D products of the DRP
    """
    # Make sure the redux path is set
    if redux_path is None:
        redux_path = default_redux_path(drpver=drpver)
    return os.path.join(redux_path, str(plate), 'stack')


# TODO: Are these values kept in MANGACORE somewhere?
def default_cube_pixelscale():
    """
    Return the default pixel scale of the DRP CUBE files in arcsec.
    """
    return 0.5


def default_cube_width_buffer():
    """
    Return the default width buffer in pixels used when regridding the
    DRP RSS spectra into the CUBE format.
    """
    return 10


def default_cube_recenter():
    """
    Return the default recentering flag used when regridding the DRP RSS
    spectra into the CUBE format.
    """
    return False


def default_regrid_rlim():
    """
    Return the default limiting radius for the Gaussian kernel used when
    regridding the DRP RSS spectra into the CUBE format.
    """
    return 1.6


def default_regrid_sigma():
    """
    Return the default standard deviation of the Gaussian kernel used
    when regridding the DRP RSS spectra into the CUBE format.
    """
    return 0.7


def default_dap_version():
    """
    Return the DAP version defined by the environmental variable
    MANGADAP_VER.  If that environmental variable does not exist,
    `mangadap.__version__` is returned.
    """
    no_environ_var=False
    try:
        check_environment_variable('MANGADAP_VER')
    except EnvironmentError as e:
        warnings.warn('$MANGADAP_VER undefined in environment; returning internal version')
        no_environ_var = True
    return __version__ if no_environ_var else os.environ['MANGADAP_VER']


def default_analysis_path(drpver=None, dapver=None):
    """
    Return the main output path for the DAP using the environmental
    variable MANGA_SPECTRO_ANALYSIS.

    Args:
        drpver (str): (**Optional**) DRP version.  Default is to use
            :func:`default_drp_version`.
        dapver (str): (**Optional**) DAP version.  Default is to use
            :func:`default_dap_version`.

    Returns:
        str: Path to analysis directory
    """
    # Make sure the DRP version is set
    if drpver is None:
        drpver = default_drp_version()
    # Make sure the DAP version is set
    if dapver is None:
        dapver = default_dap_version()
    check_environment_variable('MANGA_SPECTRO_ANALYSIS')
    return os.path.join(os.environ['MANGA_SPECTRO_ANALYSIS'], drpver, dapver)


def default_dap_common_path(plate=None, ifudesign=None, drpver=None, dapver=None,
                            analysis_path=None):
    """
    Return the path to the path to the directory with data common to
    multiple binning schemes.

    Args:
        plate (int): (**Optional**) Plate number, for reference
            directory of a specific plate.
        ifudesign (int): (**Optional**)  IFU design number.
        drpver (str): (**Optional**) DRP version.  Default is to use
            :func:`default_drp_version`.
        dapver (str): (**Optional**) DAP version.  Default is to use
            :func:`default_dap_version`.
        analysis_path (str): (**Optional**) Path to the root analysis
            directory.  Default is to use :func:`default_analysis_path`

    Returns:
        str: Path to the directory with DAP reference files

    Raises:
        ValueError: Raised if IFU design is provided and plate is not.
    """
    # For heirarchy, if ifudesign is given, plate must also be given
    if plate is None and ifudesign is not None:
        raise ValueError('For IFU design subdirectory, must provide plate number.')

    # Get the main analysis path
    if analysis_path is None:
        analysis_path = default_analysis_path(drpver=drpver, dapver=dapver)

    output_path = os.path.join(analysis_path, 'common')
    if plate is None:
        return output_path
    output_path = os.path.join(output_path, str(plate))
    return output_path if ifudesign is None else os.path.join(output_path, str(ifudesign))


def default_dap_method(plan=None, binned_spectra=None, stellar_continuum=None,
                       binning_method=None, continuum_method=None):
    """
    Return the method for a provided plan.  The name currently uses the
    keyword identifiers for the binned spectra and the stellar continuum
    models.
    """
    if plan is not None:
        if not isinstance(plan['bin_key'], str) and len(plan['bin_key']) > 1:
            raise ValueError('Must only provide a single plan.')
        if not isinstance(plan['continuum_key'], str) and len(plan['continuum_key']) > 1:
            raise ValueError('Must only provide a single plan.')
        _binning_method = str(plan['bin_key'])
        _continuum_method = str(plan['continuum_key'])
    else:
#        binning_method = 'None' if binned_spectra is None else binned_spectra.method['key']
        if binned_spectra is not None:
            _binning_method = binned_spectra.method['key']
        elif binning_method is not None:
            _binning_method = binning_method
        else:
            _binning_method = 'None'
        if stellar_continuum is not None:
            _continuum_method = stellar_continuum.method['key']
        elif continuum_method is not None:
            _continuum_method = continuum_method
        else:
            _continuum_method = 'None'
    return '{0}-{1}'.format(_binning_method, _continuum_method)


def default_dap_method_path(method, plate=None, ifudesign=None, qa=False, ref=False,
                            drpver=None, dapver=None, analysis_path=None):
    """
    Return the path to the designated subdirectory built using the plan
    key identifiers or directly using the provided method.

    The "method" identifying each plan is currently build using the
    keywords for the binning type and the continuum-fitting key.
    Nominally, the latter should include the template set used.

    Args:
        method (str): String defining the method identifier for a set of
            DAP output files.  These should be built using
            :func:`default_dap_method`.
        plate (int): (**Optional**) Plate number.
        ifudesign (int): (**Optional**)  IFU design number.
        qa (bool): (**Optional**) Give the path to the qa/ subdirectory
        ref (bool): (**Optional**) Give the path to the ref/
            subdirectory
        drpver (str): (**Optional**) DRP version.  Default is to use
            :func:`default_drp_version`.
        dapver (str): (**Optional**) DAP version.  Default is to use
            :func:`default_dap_version`.
        analysis_path (str): (**Optional**) Path to the root analysis
            directory.  Default is to use :func:`default_analysis_path`

    Returns:
        str: Path to the plan subdirectory

    Raises:
        ValueError: Raised if IFU design is provided and plate is not,
            or if either qa or ref are true and one or both of plate and
            IFU design are not provided..
    """
    # For heirarchy, if ifudesign is given, plate must also be given
    if (plate is not None and ifudesign is None) or (plate is None and ifudesign is not None):
        raise ValueError('Must provide both plate and ifudesign, if providing either.')
    if qa and ref:
        raise ValueError('Cannot provide path for both qa and ref directory.  Pick one.')

    # Get the main analysis path
    if analysis_path is None:
        analysis_path = default_analysis_path(drpver=drpver, dapver=dapver)

    # Build the plan subirectory
    output_path = os.path.join(analysis_path, method)
    if plate is None:
        return output_path
    output_path = os.path.join(output_path, str(plate), str(ifudesign))
    if not qa and not ref:
        return output_path
    return os.path.join(output_path, ('qa' if qa else 'ref'))


def default_manga_fits_root(plate, ifudesign, mode=None):
    """
    Generate the main root name for the output MaNGA fits files for a
    given plate/ifudesign/mode.

    Args:
        plate (int): Plate number
        ifudesign (int): IFU design number
        mode (str): (**Optional**) Mode of the output fits file.
            Options are: 'LINCUBE', 'LINRSS', 'LOGCUBE', 'LOGRSS', or
            'MAPS'.  Default is that no mode is included in the name.

    Returns:
        str: Root name for a MaNGA fits file:
        `manga-[PLATE]-[IFUDESIGN]-[MODE]`

    Raises:

        ValueError: Raised if mode is not a valid option.

    """
    if mode not in [ None, 'LINCUBE', 'LINRSS', 'LOGCUBE', 'LOGRSS', 'MAPS' ]:
        raise ValueError('Do not understand mode={0}.'.format(mode))
    return 'manga-{0}-{1}'.format(plate, ifudesign) if mode is None else \
                    'manga-{0}-{1}-{2}'.format(plate, ifudesign, mode)


def default_dap_file_root(plate, ifudesign, mode=None):
    """
    Generate the root name of the MaNGA DAP parameter and script files
    for a given plate/ifudesign/mode.
    
    Args:
        plate (int): Plate number
        ifudesign (int): IFU design number
        mode (str): (**Optional**) Mode of the DRP reduction; either RSS
            or CUBE.  If None (default), the mode is excluded from the
            file root.

    Returns:
        str: Root name for the DAP file: `mangadap-[PLATE]-[IFUDESIGN]`
        or `mangadap-[PLATE]-[IFUDESIGN]-LOG[MODE]`
    """
    return 'mangadap-{0}-{1}'.format(plate, ifudesign) if mode is None else \
                    'mangadap-{0}-{1}-LOG{2}'.format(plate, ifudesign, mode)


def default_dap_par_file(plate, ifudesign, mode, partype='input', drpver=None, dapver=None,
                         analysis_path=None, directory_path=None):
    """
    Return the full path to a par file used by the DAP to analyze the
    specified DRP output file.

    Args:
        plate (int): Plate number
        ifudesign (int): IFU design number
        mode (str): Mode of the DRP reduction; either RSS or CUBE
        partype (str):  An "unregulated" type for the parameter file.
            The default is ``'input'``, signifying the input set of
            observational parameters; see
            :class:`mangadap.par.obsinput.ObsInputPar`.
        drpver (str): (**Optional**) DRP version.  Default is to use
            :func:`default_drp_version`.
        dapver (str): (**Optional**) DAP version.  Default is to use
            :func:`default_dap_version`.
        analysis_path (str): (**Optional**) Path to the root analysis
            directory.  Default is to use :func:`default_analysis_path`
        directory_path (str): (**Optional**) Path to the directory with
            the DAP output files.  Default is to use
            :func:`default_dap_common_path`

    Returns:
        str: Full path to the DAP par file
    """
    # Make sure the directory path is defined
    if directory_path is None:
        directory_path = default_dap_common_path(plate=plate, ifudesign=ifudesign,
                                                 drpver=drpver, dapver=dapver,
                                                 analysis_path=analysis_path)
    # Set the name of the par file; put this in its own function?
    par_file = '{0}-{1}.par'.format(default_dap_file_root(plate, ifudesign, mode), partype)
    return os.path.join(directory_path, par_file)

    
def default_dap_plan_file(drpver=None, dapver=None, analysis_path=None):
    """
    Return the full path to the DAP plan file.

    Args:
        drpver (str): (**Optional**) DRP version.  Default is to use
            :func:`default_drp_version`.
        dapver (str): (**Optional**) DAP version.  Default is to use
            :func:`default_dap_version`.
        analysis_path (str): (**Optional**) Path to the root analysis
            directory.  Default is to use :func:`default_analysis_path`

    Returns:
        str: Full path to the DAP plan file
    """
    # Get the main analysis path
    if dapver is None:
        dapver = default_dap_version()
    if analysis_path is None:
        analysis_path = default_analysis_path(drpver=drpver, dapver=dapver)
    
    # Set the name of the plan file
    plan_file = 'mangadap-plan-{0}.par'.format(dapver)
    return os.path.join(analysis_path, plan_file)


def default_dap_file_name(plate, ifudesign, output_mode, mode=None, compressed=True):
    """
    Return the name of the DAP output fits file.

    Args:
        plate (int): Plate number
        ifudesign (int): IFU design number
        output_mode (str) : Output mode designation
        mode (str): (**Optional**) Mode of the output fits file.
            Options are: 'LINCUBE', 'LINRSS', 'LOGCUBE', 'LOGRSS', or
            'MAPS'.  Default is that no mode is included in the name.
        compressed (bool): (**Optional**) Append '.gz' to the output
            file name.  Default is True.

    Returns:
        str: Name of the DAP output file.
    """
    # Number of spaces provided for iteration number is 3
    root = default_manga_fits_root(plate, ifudesign, mode=mode)
    return ('{0}-{1}.fits.gz' if compressed else '{0}-{1}.fits').format(root, output_mode)


def default_plate_target_files():
    """
    Return the default plateTarget files in mangacore and their
    associated catalog indices.  The catalog indices are determined
    assuming the file names are of the form::

        'plateTargets-{0}.par'.format(catalog_id)

    Returns:
        numpy.array: Two arrays: the first contains the identified
        plateTargets files found using the default search string, the
        second provides the integer catalog index determined for each
        file.
    """
    # Default search string
    check_environment_variable('MANGACORE_DIR')
    search_str = os.path.join(os.environ['MANGACORE_DIR'], 'platedesign', 'platetargets',
                              'plateTargets*.par')
    file_list = glob.glob(search_str)                       # List of files
    nfiles = len(file_list)
    trgid = numpy.zeros(nfiles, dtype=numpy.int)            # Array to hold indices
    for i in range(nfiles):
        suffix = file_list[i].split('-')[1]                 # Strip out the '{i}.par'
        trgid[i] = int(suffix[:suffix.find('.')])           # Strip out '{i}'
    
    return numpy.array(file_list), trgid


def default_redshift_fix_file():
    """
    Return the path to the default redshift fix file.

    Returns:
        str: Expected path to the redshift-fix parameter file.
    """

    # Default search string
    dapsrc = dap_source_dir()
    return os.path.join(dapsrc, 'data', 'fix', 'redshift_fix.par')
<|MERGE_RESOLUTION|>--- conflicted
+++ resolved
@@ -90,11 +90,6 @@
     """Return the root path to the DAP source directory."""
     dirlist = os.path.dirname(os.path.abspath(__file__)).split('/')[:-3]
     return os.path.join(os.sep, *dirlist) if dirlist[0] == '' else os.path.join(*dirlist)
-<<<<<<< HEAD
-#    check_environment_variable('MANGADAP_DIR')
-#    return environ['MANGADAP_DIR']
-=======
->>>>>>> dd6b7344
 
 
 def idlutils_dir():
@@ -106,10 +101,6 @@
 def sdss_maskbits_file():
     """Return the path to the sdss maskbits yanny file."""
     maskbits_file = os.path.join(dap_source_dir(), 'data', 'sdss', 'sdssMaskbits.par')
-<<<<<<< HEAD
-    print(maskbits_file)
-=======
->>>>>>> dd6b7344
     if os.path.isfile(maskbits_file):
         return maskbits_file
 
